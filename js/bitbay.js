--- conflicted
+++ resolved
@@ -206,7 +206,6 @@
     }
 
     parseTrade (trade, market) {
-<<<<<<< HEAD
         if ('tid' in trade) {
             return this.parsePublicTrade (trade, market);
         } else {
@@ -260,8 +259,6 @@
     }
 
     parsePublicTrade (trade, market) {
-=======
->>>>>>> 71a95daa
         let timestamp = trade['date'] * 1000;
         return {
             'id': trade['tid'],
@@ -342,7 +339,6 @@
     sign (path, api = 'public', method = 'GET', params = {}, headers = undefined, body = undefined) {
         let url = this.urls['api'][api];
         if (api === 'public') {
-<<<<<<< HEAD
             const query = this.omit (params, this.extractParams (path));
             url += '/' + this.implodeParams (path, params);
             url += '.json';
@@ -374,11 +370,6 @@
                 'API-Hash': this.hmac (this.encode (payload), this.encode (this.secret), 'sha512'),
                 'Content-Type': 'application/json',
             };
-=======
-            let query = this.omit (params, this.extractParams (path));
-            url += '/' + this.implodeParams (path, params) + '.json';
-            url += '?' + this.urlencode (query);
->>>>>>> 71a95daa
         } else {
             this.checkRequiredCredentials ();
             body = this.urlencode (this.extend ({
