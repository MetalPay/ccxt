--- conflicted
+++ resolved
@@ -13,17 +13,12 @@
             'id': 'okex',
             'name': 'OKEX',
             'countries': [ 'CN', 'US' ],
-<<<<<<< HEAD
-            'hasCORS': false,
-            'hasFutureMarkets': true,
-            'hasFetchTickers': true,
-            'has': {
-                'fetchTickers': true,
-=======
             'has': {
                 'CORS': false,
+                'hutureMarkets': true,
+                'hasFetchTickers': true,
+                'fetchTickers': true,
                 'futureMarkets': true,
->>>>>>> 28d611f2
             },
             'urls': {
                 'logo': 'https://user-images.githubusercontent.com/1294454/32552768-0d6dd3c6-c4a6-11e7-90f8-c043b64756a7.jpg',
