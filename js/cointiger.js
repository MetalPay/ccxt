--- conflicted
+++ resolved
@@ -115,11 +115,8 @@
                 '100005': AuthenticationError,
             },
             'commonCurrencies': {
-<<<<<<< HEAD
                 'FGC': 'FoundGameCoin',
-=======
                 'TCT': 'The Tycoon Chain Token',
->>>>>>> ea23baba
             },
         });
     }
