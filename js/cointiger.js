--- conflicted
+++ resolved
@@ -341,15 +341,11 @@
         if (feeCost !== undefined) {
             let feeCurrency = undefined;
             if (market !== undefined) {
-<<<<<<< HEAD
-                feeCurrency = market['base'];
-=======
                 if (side === 'buy') {
                     feeCurrency = market['base'];
                 } else if (side === 'sell') {
                     feeCurrency = market['quote'];
                 }
->>>>>>> 77cffd12
             }
             fee = {
                 'cost': feeCost,
@@ -395,11 +391,7 @@
 
     async fetchMyTrades (symbol = undefined, since = undefined, limit = undefined, params = {}) {
         if (symbol === undefined)
-<<<<<<< HEAD
-            throw new ExchangeError (this.id + ' fetchMyTrades requires a symbol argument');
-=======
             throw new ArgumentsRequired (this.id + ' fetchMyTrades requires a symbol argument');
->>>>>>> 77cffd12
         await this.loadMarkets ();
         let market = this.market (symbol);
         if (limit === undefined)
@@ -465,11 +457,7 @@
 
     async fetchOrderTrades (id, symbol = undefined, since = undefined, limit = undefined, params = {}) {
         if (symbol === undefined) {
-<<<<<<< HEAD
-            throw new ExchangeError (this.id + ' fetchOrderTrades requires a symbol argument');
-=======
             throw new ArgumentsRequired (this.id + ' fetchOrderTrades requires a symbol argument');
->>>>>>> 77cffd12
         }
         await this.loadMarkets ();
         let market = this.market (symbol);
@@ -499,11 +487,7 @@
 
     async fetchOrdersByStatusV1 (status = undefined, symbol = undefined, since = undefined, limit = undefined, params = {}) {
         if (symbol === undefined)
-<<<<<<< HEAD
-            throw new ExchangeError (this.id + ' fetchOrders requires a symbol argument');
-=======
             throw new ArgumentsRequired (this.id + ' fetchOrders requires a symbol argument');
->>>>>>> 77cffd12
         await this.loadMarkets ();
         let market = this.market (symbol);
         if (limit === undefined)
@@ -583,11 +567,7 @@
         //                    status:  2              } }
         //
         if (symbol === undefined) {
-<<<<<<< HEAD
-            throw new ExchangeError (this.id + ' fetchOrder requires a symbol argument');
-=======
             throw new ArgumentsRequired (this.id + ' fetchOrder requires a symbol argument');
->>>>>>> 77cffd12
         }
         await this.loadMarkets ();
         let market = this.market (symbol);
@@ -804,11 +784,7 @@
     async cancelOrder (id, symbol = undefined, params = {}) {
         await this.loadMarkets ();
         if (symbol === undefined)
-<<<<<<< HEAD
-            throw new ExchangeError (this.id + ' cancelOrder requires a symbol argument');
-=======
             throw new ArgumentsRequired (this.id + ' cancelOrder requires a symbol argument');
->>>>>>> 77cffd12
         let market = this.market (symbol);
         let response = await this.privateDeleteOrder (this.extend ({
             'symbol': market['id'],
@@ -824,11 +800,7 @@
     async cancelOrders (ids, symbol = undefined, params = {}) {
         await this.loadMarkets ();
         if (symbol === undefined)
-<<<<<<< HEAD
-            throw new ExchangeError (this.id + ' cancelOrders requires a symbol argument');
-=======
             throw new ArgumentsRequired (this.id + ' cancelOrders requires a symbol argument');
->>>>>>> 77cffd12
         let market = this.market (symbol);
         let marketId = market['id'];
         let orderIdList = {};
@@ -914,11 +886,8 @@
                                     throw new ExchangeError (feedback);
                                 } else if (message === 'api_keyNot EXIST') {
                                     throw new AuthenticationError (feedback);
-<<<<<<< HEAD
-=======
                                 } else if (message === 'price precision exceed the limit') {
                                     throw new InvalidOrder (feedback);
->>>>>>> 77cffd12
                                 } else if (message === 'Parameter error') {
                                     throw new BadRequest (feedback);
                                 }
