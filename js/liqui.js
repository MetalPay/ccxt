--- conflicted
+++ resolved
@@ -390,44 +390,18 @@
     async cancelOrder (id, symbol = undefined, params = {}) {
         await this.loadMarkets ();
         let response = undefined;
-<<<<<<< HEAD
-        try {
-            let request = {};
-            let idKey = this.getOrderIdKey ();
-            request[idKey] = id;
-            response = await this.privatePostCancelOrder (this.extend (request, params));
-            if (id in this.orders)
-                this.orders[id]['status'] = 'canceled';
-        } catch (e) {
-            if (this.last_json_response) {
-                let message = this.safeString (this.last_json_response, 'error');
-                if (message) {
-                    // FIXME: since error handling is in handleErrors() now this will never get executed
-                    // so the whole catch block may be removed
-                    if (message.indexOf ('not found') >= 0)
-                        throw new OrderNotFound (this.id + ' cancelOrder() error: ' + this.last_http_response);
-                }
-            }
-            throw e;
-        }
-=======
         let request = {};
         let idKey = this.getOrderIdKey ();
         request[idKey] = id;
         response = await this.privatePostCancelOrder (this.extend (request, params));
         if (id in this.orders)
             this.orders[id]['status'] = 'canceled';
->>>>>>> c29b33ad
         return response;
     }
 
     parseOrder (order, market = undefined) {
         let id = order['id'].toString ();
-<<<<<<< HEAD
-        let status = this.safeInteger(order, 'status');
-=======
         let status = this.safeInteger (order, 'status');
->>>>>>> c29b33ad
         if (status === 0) {
             status = 'open';
         } else if (status === 1) {
@@ -644,51 +618,6 @@
     }
 
     handleErrors (httpCode, reason, url, method, headers, body) {
-<<<<<<< HEAD
-        if (httpCode !== 200)
-            return; // resort to default error handler
-        let response = undefined;
-        if ((body[0] === '{') || (body[0] === '[')) {
-            response = JSON.parse (body);
-        } else {
-            // if not a JSON response
-            throw new ExchangeError (this.id + ' returned a non-JSON reply: ' + body);
-        }
-        if ('success' in response) {
-            let success = response['success'];
-            const revival = {
-                'True': true,
-                'true': true,
-                'False': false,
-                'false': false,
-                '1': true,
-                '0': false,
-            };
-            if (success in revival)
-                success = revival[success];
-            else
-                throw new ExchangeError (this.id + ' returned a malformed response: ' + this.json(response));
-            if (!success) {
-                const code = response['code'];
-                const message = response['error'];
-                const feedback = this.id + ' ' + this.json (response);
-                const exceptions = this.exceptions;
-                if (code in exceptions) {
-                    throw new exceptions[code] (feedback);
-                }
-                if (message === 'api key dont have trade permission') {
-                    throw new AuthenticationError (feedback);
-                } else if (message.indexOf ('invalid parameter') >= 0) { // errorCode 0
-                    throw new InvalidOrder (feedback);
-                } else if (message === 'Requests too often') {
-                    throw new DDoSProtection (feedback);
-                } else if (message === 'not available') {
-                    throw new DDoSProtection (feedback);
-                } else if (message === 'external service unavailable') {
-                    throw new DDoSProtection (feedback);
-                } else {
-                    throw new ExchangeError (feedback);
-=======
         if (typeof body !== 'string')
             return; // fallback to default error handler
         if ((body[0] === '{') || (body[0] === '[')) {
@@ -750,7 +679,6 @@
                     } else if (message === 'external service unavailable') {
                         throw new DDoSProtection (feedback);
                     }
->>>>>>> c29b33ad
                 }
             }
         }
