"use strict";

/*  ------------------------------------------------------------------------ */

const functions = require ('./functions')

const {
    isNode
    , keys
    , values
    , deepExtend
    , extend
    , clone
    , flatten
    , unique
    , indexBy
    , sortBy
    , groupBy
    , aggregate
    , uuid
    , unCamelCase
    , precisionFromString
    , throttle
    , capitalize
    , now
    , sleep
    , timeout
    , TimedOut
    , buildOHLCVC
    , decimalToPrecision } = functions

const {
    ExchangeError
    , InvalidAddress
    , NotSupported
    , AuthenticationError
    , DDoSProtection
    , RequestTimeout
    , ExchangeNotAvailable } = require ('./errors')

const { TRUNCATE, ROUND, DECIMAL_PLACES } = functions.precisionConstants

const defaultFetch = typeof (fetch) === "undefined" ? require ('fetch-ponyfill') ().fetch : fetch

// ----------------------------------------------------------------------------
// web3 / 0x imports

let Web3 = undefined
    , ethAbi = undefined
    , ethUtil = undefined
    , BigNumber = undefined

try {
    const requireFunction = require;
    Web3      = requireFunction ('web3') // eslint-disable-line global-require
    ethAbi    = requireFunction ('ethereumjs-abi') // eslint-disable-line global-require
    ethUtil   = requireFunction ('ethereumjs-util') // eslint-disable-line global-require
    BigNumber = requireFunction ('bignumber.js') // eslint-disable-line global-require
    // we prefer bignumber.js over BN.js
    // BN        = requireFunction ('bn.js') // eslint-disable-line global-require
} catch (e) {
}

/*  ------------------------------------------------------------------------ */

module.exports = class Exchange {

    describe () {
        return {
            'id': undefined,
            'name': undefined,
            'countries': undefined,
            'enableRateLimit': false,
            'rateLimit': 2000, // milliseconds = seconds * 1000
            'certified': false,
            'has': {
                'cancelAllOrders': false,
                'cancelOrder': true,
                'cancelOrders': false,
                'CORS': false,
                'createDepositAddress': false,
                'createLimitOrder': true,
                'createMarketOrder': true,
                'createOrder': true,
                'deposit': false,
                'editOrder': 'emulated',
                'fetchBalance': true,
                'fetchBidsAsks': false,
                'fetchClosedOrders': false,
                'fetchCurrencies': false,
                'fetchDepositAddress': false,
                'fetchDeposits': false,
                'fetchFundingFees': false,
                'fetchL2OrderBook': true,
                'fetchLedger': false,
                'fetchMarkets': true,
                'fetchMyTrades': false,
                'fetchOHLCV': 'emulated',
                'fetchOpenOrders': false,
                'fetchOrder': false,
                'fetchOrderBook': true,
                'fetchOrderBooks': false,
                'fetchOrders': false,
                'fetchTicker': true,
                'fetchTickers': false,
                'fetchTrades': true,
                'fetchTradingFee': false,
                'fetchTradingFees': false,
                'fetchTradingLimits': false,
                'fetchTransactions': false,
                'fetchWithdrawals': false,
                'privateAPI': true,
                'publicAPI': true,
                'withdraw': false,
            },
            'urls': {
                'logo': undefined,
                'api': undefined,
                'www': undefined,
                'doc': undefined,
                'fees': undefined,
            },
            'api': undefined,
            'requiredCredentials': {
                'apiKey':     true,
                'secret':     true,
                'uid':        false,
                'login':      false,
                'password':   false,
                'twofa':      false, // 2-factor authentication (one-time password key)
                'privateKey': false, // a "0x"-prefixed hexstring private key for a wallet
                'walletAddress': false, // the wallet address "0x"-prefixed hexstring
                'token':      false, // reserved for HTTP auth in some cases
            },
            'markets': undefined, // to be filled manually or by fetchMarkets
            'currencies': {}, // to be filled manually or by fetchMarkets
            'timeframes': undefined, // redefine if the exchange has.fetchOHLCV
            'fees': {
                'trading': {
                    'tierBased': undefined,
                    'percentage': undefined,
                    'taker': undefined,
                    'maker': undefined,
                },
                'funding': {
                    'tierBased': undefined,
                    'percentage': undefined,
                    'withdraw': {},
                    'deposit': {},
                },
            },
            'skipJsonOnStatusCodes': [], // array of http status codes which override requirement for JSON response
            'exceptions': undefined,
            'httpExceptions': {
                '422': ExchangeError,
                '418': DDoSProtection,
                '429': DDoSProtection,
                '404': ExchangeNotAvailable,
                '409': ExchangeNotAvailable,
                '500': ExchangeNotAvailable,
                '501': ExchangeNotAvailable,
                '502': ExchangeNotAvailable,
                '520': ExchangeNotAvailable,
                '521': ExchangeNotAvailable,
                '522': ExchangeNotAvailable,
                '525': ExchangeNotAvailable,
                '526': ExchangeNotAvailable,
                '400': ExchangeNotAvailable,
                '403': ExchangeNotAvailable,
                '405': ExchangeNotAvailable,
                '503': ExchangeNotAvailable,
                '530': ExchangeNotAvailable,
                '408': RequestTimeout,
                '504': RequestTimeout,
                '401': AuthenticationError,
                '511': AuthenticationError,
            },
            // some exchanges report only 'free' on `fetchBlance` call (i.e. report no 'used' funds)
            // in this case ccxt will try to infer 'used' funds from open order cache, which might be stale
            // still, some exchanges report number of open orders together with balance
            // if you set the following flag to 'true' ccxt will leave 'used' funds undefined in case of discrepancy
            'dontGetUsedBalanceFromStaleCache': false,
            'commonCurrencies': { // gets extended/overwritten in subclasses
                'XBT': 'BTC',
                'BCC': 'BCH',
                'DRK': 'DASH',
                'BCHABC': 'BCH',
                'BCHSV': 'BSV',
            },
            'precisionMode': DECIMAL_PLACES,
            'limits': {
                'amount': {
                    'min': undefined,
                    'max': undefined,
                },
                'price': {
                    'min': undefined,
                    'max': undefined,
                },
                'cost': {
                    'min': undefined,
                    'max': undefined,
                },
            },
        } // return
    } // describe ()

    constructor (userConfig = {}) {

        Object.assign (this, functions, { encode: string => string, decode: string => string })

        // if (isNode) {
        //     this.nodeVersion = process.version.match (/\d+\.\d+\.\d+/)[0]
        //     this.userAgent = {
        //         'User-Agent': 'ccxt/' + Exchange.ccxtVersion +
        //             ' (+https://github.com/ccxt/ccxt)' +
        //             ' Node.js/' + this.nodeVersion + ' (JavaScript)'
        //     }
        // }

        this.options = {} // exchange-specific options, if any
        this.fetchOptions = {} // fetch implementation options (JS only)

        this.userAgents = {
            'chrome': 'Mozilla/5.0 (Windows NT 10.0; Win64; x64) AppleWebKit/537.36 (KHTML, like Gecko) Chrome/62.0.3202.94 Safari/537.36',
            'chrome39': 'Mozilla/5.0 (Windows NT 6.1; WOW64) AppleWebKit/537.36 (KHTML, like Gecko) Chrome/39.0.2171.71 Safari/537.36',
        }

        this.headers = {}

        // prepended to URL, like https://proxy.com/https://exchange.com/api...
        this.proxy = ''
        this.origin = '*' // CORS origin

        this.iso8601 = (timestamp) => {
            const _timestampNumber = parseInt (timestamp, 10);

            // undefined, null and lots of nasty non-numeric values yield NaN
            if (isNaN (_timestampNumber) || _timestampNumber < 0) {
                return undefined;
            }

            // last line of defence
            try {
                return new Date (_timestampNumber).toISOString ();
            } catch (e) {
                return undefined;
            }
        }

        this.parse8601 = (x) => {
            if (typeof x !== 'string' || !x) {
                return undefined;
            }

            if (x.match (/^[0-9]+$/)) {
                // a valid number in a string, not a date.
                return undefined;
            }

            if (x.indexOf ('-') < 0 || x.indexOf (':') < 0) { // no date can be without a dash and a colon
                return undefined;
            }

            // last line of defence
            try {
                const candidate = Date.parse (((x.indexOf ('+') >= 0) || (x.slice (-1) === 'Z')) ? x : (x + 'Z').replace (/\s(\d\d):/, 'T$1:'));
                if (isNaN (candidate)) {
                    return undefined;
                }
                return candidate;
            } catch (e) {
                return undefined;
            }
        }

        this.parseDate = (x) => {
            if (typeof x !== 'string' || !x) {
                return undefined;
            }

            if (x.indexOf ('GMT') >= 0) {
                try {
                    return Date.parse (x);
                } catch (e) {
                    return undefined;
                }
            }

            return this.parse8601 (x);
        }

        this.microseconds     = () => now () * 1000 // TODO: utilize performance.now for that purpose
        this.seconds          = () => Math.floor (now () / 1000)

        this.minFundingAddressLength = 1 // used in checkAddress
        this.substituteCommonCurrencyCodes = true  // reserved

        // do not delete this line, it is needed for users to be able to define their own fetchImplementation
        this.fetchImplementation = defaultFetch

        this.timeout       = 10000 // milliseconds
        this.verbose       = false
        this.debug         = false
        this.userAgent     = undefined
        this.twofa         = undefined // two-factor authentication (2FA)

        this.apiKey        = undefined
        this.secret        = undefined
        this.uid           = undefined
        this.login         = undefined
        this.password      = undefined
        this.privateKey    = undefined // a "0x"-prefixed hexstring private key for a wallet
        this.walletAddress = undefined // a wallet address "0x"-prefixed hexstring
        this.token         = undefined // reserved for HTTP auth in some cases

        this.balance     = {}
        this.orderbooks  = {}
        this.tickers     = {}
        this.orders      = {}
        this.trades      = {}
        this.transactions = {}

        this.requiresWeb3 = false
        this.precision = {}

        this.enableLastJsonResponse = true
        this.enableLastHttpResponse = true
        this.enableLastResponseHeaders = true
        this.last_http_response    = undefined
        this.last_json_response    = undefined
        this.last_response_headers = undefined

        this.arrayConcat = (a, b) => a.concat (b)

        const unCamelCaseProperties = (obj = this) => {
            if (obj !== null) {
                for (const k of Object.getOwnPropertyNames (obj)) {
                    this[unCamelCase (k)] = this[k]
                }
                unCamelCaseProperties (Object.getPrototypeOf (obj))
            }
        }
        unCamelCaseProperties ()

        // merge configs
        const config = deepExtend (this.describe (), userConfig)

        // merge to this
        for (const [property, value] of Object.entries (config))
            this[property] = deepExtend (this[property], value)

        // generate old metainfo interface
        for (const k in this.has) {
            this['has' + capitalize (k)] = !!this.has[k] // converts 'emulated' to true
        }

        if (this.api)
            this.defineRestApi (this.api, 'request')

        this.initRestRateLimiter ()

        if (this.markets)
            this.setMarkets (this.markets)

        if (this.requiresWeb3 && !this.web3 && Web3) {
            const provider = (this.web3ProviderURL) ? new Web3.providers.HttpProvider (this.web3ProviderURL) : new Web3.providers.HttpProvider ()
            this.web3 = new Web3 (Web3.givenProvider || provider)
        }
    }

    defaults () {
        return { /* override me */ }
    }

    nonce () {
        return this.seconds ()
    }

    milliseconds () {
        return now ()
    }

    encodeURIComponent (...args) {
        return encodeURIComponent (...args)
    }

    checkRequiredCredentials (error = true) {
        Object.keys (this.requiredCredentials).forEach ((key) => {
            if (this.requiredCredentials[key] && !this[key]) {
                if (error) {
                    throw new AuthenticationError (this.id + ' requires `' + key + '` credential')
                } else {
                    return error
                }
            }
        })
    }

    checkAddress (address) {

        if (address === undefined)
            throw new InvalidAddress (this.id + ' address is undefined')

        // check the address is not the same letter like 'aaaaa' nor too short nor has a space
        if ((unique (address).length === 1) || address.length < this.minFundingAddressLength || address.includes (' '))
            throw new InvalidAddress (this.id + ' address is invalid or has less than ' + this.minFundingAddressLength.toString () + ' characters: "' + this.json (address) + '"')

        return address
    }

    initRestRateLimiter () {

        if (this.rateLimit === undefined)
            throw new Error (this.id + '.rateLimit property is not configured')

        this.tokenBucket = this.extend ({
            refillRate:  1 / this.rateLimit,
            delay:       1,
            capacity:    1,
            defaultCost: 1,
            maxCapacity: 1000,
        }, this.tokenBucket)

        this.throttle = throttle (this.tokenBucket)

        this.executeRestRequest = (url, method = 'GET', headers = undefined, body = undefined) => {

            // fetchImplementation cannot be called on this. in browsers:
            // TypeError Failed to execute 'fetch' on 'Window': Illegal invocation
            const fetchImplementation = this.fetchImplementation

            const params = { method, headers, body, timeout: this.timeout }

            if (this.httpAgent && url.indexOf ('http://') === 0) {
                params['agent'] = this.httpAgent;
            } else if (this.httpsAgent && url.indexOf ('https://') === 0) {
                params['agent'] = this.httpsAgent;
            } else if (this.agent) {
                const [ protocol, ... rest ] = url.split ('//')
                // this.agent.protocol contains a colon ('https:' or 'http:')
                if (protocol === this.agent.protocol) {
                    params['agent'] = this.agent;
                }
            }

            let promise =
                fetchImplementation (url, this.extend (params, this.fetchOptions))
                    .catch (e => {
                        if (isNode)
                            throw new ExchangeNotAvailable ([ this.id, method, url, e.type, e.message ].join (' '))
                        throw e // rethrow all unknown errors
                    })
                    .then (response => this.handleRestResponse (response, url, method, headers, body))

            return timeout (this.timeout, promise).catch (e => {
                if (e instanceof TimedOut)
                    throw new RequestTimeout (this.id + ' ' + method + ' ' + url + ' request timed out (' + this.timeout + ' ms)')
                throw e
            })
        }
    }

    setSandboxMode (enabled) {
        if (!!enabled) {
<<<<<<< HEAD
            if (this.urls['test']) {
                this.urls['api_backup'] = `${this.urls['api']}`
                this.urls['api'] = `${this.urls['test']}`
=======
            if ('test' in this.urls) {
                if (typeof this.urls['api'] === 'string') {
                    this.urls['api_backup'] = this.urls['api']
                    this.urls['api'] = this.urls['test']
                } else {
                    this.urls['api_backup'] = clone (this.urls['api'])
                    this.urls['api'] = clone (this.urls['test'])
                }
>>>>>>> cd04ccc4
            } else {
                throw new NotSupported (this.id + ' does not have a sandbox URL')
            }
        } else if ('api_backup' in this.urls) {
<<<<<<< HEAD
            this.urls['api'] = `${this.urls['api_backup'])}`
=======
            if (typeof this.urls['api'] === 'string') {
                this.urls['api'] = this.urls['api_backup']
            } else {
                this.urls['api'] = clone (this.urls['api_backup'])
            }
>>>>>>> cd04ccc4
        }
    }

    defineRestApi (api, methodName, options = {}) {

        for (const type of Object.keys (api)) {
            for (const httpMethod of Object.keys (api[type])) {

                let paths = api[type][httpMethod]
                for (let i = 0; i < paths.length; i++) {
                    let path = paths[i].trim ()
                    let splitPath = path.split (/[^a-zA-Z0-9]/)

                    let uppercaseMethod  = httpMethod.toUpperCase ()
                    let lowercaseMethod  = httpMethod.toLowerCase ()
                    let camelcaseMethod  = this.capitalize (lowercaseMethod)
                    let camelcaseSuffix  = splitPath.map (this.capitalize).join ('')
                    let underscoreSuffix = splitPath.map (x => x.trim ().toLowerCase ()).filter (x => x.length > 0).join ('_')

                    let camelcase  = type + camelcaseMethod + this.capitalize (camelcaseSuffix)
                    let underscore = type + '_' + lowercaseMethod + '_' + underscoreSuffix

                    if ('suffixes' in options) {
                        if ('camelcase' in options['suffixes'])
                            camelcase += options['suffixes']['camelcase']
                        if ('underscore' in options.suffixes)
                            underscore += options['suffixes']['underscore']
                    }

                    if ('underscore_suffix' in options)
                        underscore += options.underscoreSuffix;
                    if ('camelcase_suffix' in options)
                        camelcase += options.camelcaseSuffix;

                    let partial = async params => this[methodName] (path, type, uppercaseMethod, params || {})

                    this[camelcase]  = partial
                    this[underscore] = partial
                }
            }
        }
    }

    fetch (url, method = 'GET', headers = undefined, body = undefined) {

        if (isNode && this.userAgent) {
            if (typeof this.userAgent === 'string')
                headers = extend ({ 'User-Agent': this.userAgent }, headers)
            else if ((typeof this.userAgent === 'object') && ('User-Agent' in this.userAgent))
                headers = extend (this.userAgent, headers)
        }

        if (typeof this.proxy === 'function') {

            url = this.proxy (url)
            if (isNode)
                headers = extend ({ 'Origin': this.origin }, headers)

        } else if (typeof this.proxy === 'string') {

            if (this.proxy.length)
                if (isNode)
                    headers = extend ({ 'Origin': this.origin }, headers)

            url = this.proxy + url
        }

        headers = extend (this.headers, headers)

        if (this.verbose)
            console.log ("fetch:\n", this.id, method, url, "\nRequest:\n", headers, "\n", body, "\n")

        return this.executeRestRequest (url, method, headers, body)
    }

    async fetch2 (path, type = 'public', method = 'GET', params = {}, headers = undefined, body = undefined) {

        if (this.enableRateLimit)
            await this.throttle ()

        let request = this.sign (path, type, method, params, headers, body)
        return this.fetch (request.url, request.method, request.headers, request.body)
    }

    request (path, type = 'public', method = 'GET', params = {}, headers = undefined, body = undefined) {
        return this.fetch2 (path, type, method, params, headers, body)
    }

    parseJson (jsonString) {
        return JSON.parse (jsonString)
    }

    parseRestResponse (response, responseBody, url, method) {
        try {

            return (responseBody.length > 0) ? this.parseJson (responseBody) : {} // empty object for empty body

        } catch (e) {

            if (this.verbose)
                console.log ('parseJson:\n', this.id, method, url, response.status, 'error', e, "response body:\n'" + responseBody + "'\n")

            let title = undefined
            let match = responseBody.match (/<title>([^<]+)/i)
            if (match)
                title = match[1].trim ();

            let maintenance = responseBody.match (/offline|busy|retry|wait|unavailable|maintain|maintenance|maintenancing/i)
            let ddosProtection = responseBody.match (/cloudflare|incapsula|overload|ddos/i)

            if (e instanceof SyntaxError) {

                let ExceptionClass = ExchangeNotAvailable
                let details = 'not accessible from this location at the moment'
                if (maintenance)
                    details = 'offline, on maintenance or unreachable from this location at the moment'
                // http error codes proxied by cloudflare are not really DDoSProtection errors (mostly)
                if ((response.status < 500) && (ddosProtection)) {
                    ExceptionClass = DDoSProtection
                }
                throw new ExceptionClass ([ this.id, method, url, response.status, title, details ].join (' '))
            }

            throw e
        }
    }

    // a helper for matching error strings exactly vs broadly
    findBroadlyMatchedKey (broad, string) {
        const keys = Object.keys (broad);
        for (let i = 0; i < keys.length; i++) {
            const key = keys[i];
            if (string.indexOf (key) >= 0)
                return key;
        }
        return undefined;
    }

    handleErrors (statusCode, statusText, url, method, responseHeaders, responseBody, response) {
        // override me
    }

    defaultErrorHandler (response, responseBody, url, method) {
        let { status: code, statusText: reason } = response
        if ((code >= 200) && (code <= 299))
            return
        let error = undefined
        let details = responseBody
        let match = responseBody.match (/<title>([^<]+)/i)
        if (match)
            details = match[1].trim ();
        error = this.httpExceptions[code.toString ()] || ExchangeError
        if (error === ExchangeNotAvailable) {
            if (responseBody.match (/cloudflare|incapsula|overload|ddos/i)) {
                error = DDoSProtection
            } else {
                details += ' (possible reasons: ' + [
                    'invalid API keys',
                    'bad or old nonce',
                    'exchange is down or offline',
                    'on maintenance',
                    'DDoS protection',
                    'rate-limiting',
                ].join (', ') + ')'
            }
        }
        throw new error ([ this.id, method, url, code, reason, details ].join (' '))
    }

    isJsonEncodedObject (object) {
        return ((typeof object === 'string') &&
                (object.length >= 2) &&
                ((object[0] === '{') || (object[0] === '[')))
    }

    getResponseHeaders (response) {
        let result = {}
        response.headers.forEach ((value, key) => {
            key = key.split ('-').map (word => capitalize (word)).join ('-')
            result[key] = value
        })
        return result
    }

    handleRestResponse (response, url, method = 'GET', requestHeaders = undefined, requestBody = undefined) {

        return response.text ().then ((responseBody) => {

            const shouldParseJson = this.isJsonEncodedObject (responseBody) && !this.skipJsonOnStatusCodes.includes (response.status)
            const json = shouldParseJson ? this.parseRestResponse (response, responseBody, url, method) : undefined

            let responseHeaders = this.getResponseHeaders (response)

            if (this.enableLastResponseHeaders) {
                this.last_response_headers = responseHeaders
            }

            if (this.enableLastHttpResponse) {
                this.last_http_response = responseBody // FIXME: for those classes that haven't switched to handleErrors yet
            }

            if (this.enableLastJsonResponse) {
                this.last_json_response = json         // FIXME: for those classes that haven't switched to handleErrors yet
            }

            if (this.verbose)
                console.log ("handleRestResponse:\n", this.id, method, url, response.status, response.statusText, "\nResponse:\n", responseHeaders, "\n", responseBody, "\n")

            const args = [ response.status, response.statusText, url, method, responseHeaders, responseBody, json ]
            this.handleErrors (...args)
            this.defaultErrorHandler (response, responseBody, url, method)

            return json || responseBody
        })
    }

    setMarkets (markets, currencies = undefined) {
        let values = Object.values (markets).map (market => deepExtend ({
            'limits': this.limits,
            'precision': this.precision,
        }, this.fees['trading'], market))
        this.markets = deepExtend (this.markets, indexBy (values, 'symbol'))
        this.marketsById = indexBy (markets, 'id')
        this.markets_by_id = this.marketsById
        this.symbols = Object.keys (this.markets).sort ()
        this.ids = Object.keys (this.markets_by_id).sort ()
        if (currencies) {
            this.currencies = deepExtend (currencies, this.currencies)
        } else {
            const baseCurrencies =
                values.filter (market => 'base' in market)
                    .map (market => ({
                        id: market.baseId || market.base,
                        numericId: (market.baseNumericId !== undefined) ? market.baseNumericId : undefined,
                        code: market.base,
                        precision: market.precision ? (market.precision.base || market.precision.amount) : 8,
                    }))
            const quoteCurrencies =
                values.filter (market => 'quote' in market)
                    .map (market => ({
                        id: market.quoteId || market.quote,
                        numericId: (market.quoteNumericId !== undefined) ? market.quoteNumericId : undefined,
                        code: market.quote,
                        precision: market.precision ? (market.precision.quote || market.precision.price) : 8,
                    }))
            const allCurrencies = baseCurrencies.concat (quoteCurrencies)
            const groupedCurrencies = groupBy (allCurrencies, 'code')
            const currencies = Object.keys (groupedCurrencies).map (code =>
                groupedCurrencies[code].reduce ((previous, current) =>
                    ((previous.precision > current.precision) ? previous : current), groupedCurrencies[code][0]))
            const sortedCurrencies = sortBy (flatten (currencies), 'code')
            this.currencies = deepExtend (indexBy (sortedCurrencies, 'code'), this.currencies)
        }
        this.currencies_by_id = indexBy (this.currencies, 'id')
        return this.markets
    }

    async loadMarkets (reload = false, params = {}) {
        if (!reload && this.markets) {
            if (!this.markets_by_id) {
                return this.setMarkets (this.markets)
            }
            return this.markets
        }
        let currencies = undefined
        if (this.has.fetchCurrencies) {
            currencies = await this.fetchCurrencies ()
        }
        const markets = await this.fetchMarkets (params)
        return this.setMarkets (markets, currencies)
    }

    async loadAccounts (reload = false, params = {}) {
        if (reload) {
            this.accounts = await this.fetchAccounts (params)
        } else {
            if (this.accounts) {
                return this.accounts
            } else {
                this.accounts = await this.fetchAccounts (params)
            }
        }
        this.accountsById = this.indexBy (this.accounts, 'id')
        return this.accounts
    }

    fetchBidsAsks (symbols = undefined, params = {}) {
        throw new NotSupported (this.id + ' fetchBidsAsks not supported yet')
    }

    async fetchOHLCVC (symbol, timeframe = '1m', since = undefined, limits = undefined, params = {}) {
        if (!this.has['fetchTrades'])
            throw new NotSupported (this.id + ' fetchOHLCV() not supported yet')
        await this.loadMarkets ()
        let trades = await this.fetchTrades (symbol, since, limits, params)
        let ohlcvc = buildOHLCVC (trades, timeframe, since, limits)
        return ohlcvc
    }

    async fetchOHLCV (symbol, timeframe = '1m', since = undefined, limits = undefined, params = {}) {
        if (!this.has['fetchTrades'])
            throw new NotSupported (this.id + ' fetchOHLCV() not supported yet')
        await this.loadMarkets ()
        let trades = await this.fetchTrades (symbol, since, limits, params)
        let ohlcvc = buildOHLCVC (trades, timeframe, since, limits)
        return ohlcvc.map (c => c.slice (0, -1))
    }

    parseTradingViewOHLCV (ohlcvs, market = undefined, timeframe = '1m', since = undefined, limit = undefined) {
        let result = this.convertTradingViewToOHLCV (ohlcvs);
        return this.parseOHLCVs (result, market, timeframe, since, limit);
    }

    convertTradingViewToOHLCV (ohlcvs) {
        let result = [];
        for (let i = 0; i < ohlcvs['t'].length; i++) {
            result.push ([
                ohlcvs['t'][i] * 1000,
                ohlcvs['o'][i],
                ohlcvs['h'][i],
                ohlcvs['l'][i],
                ohlcvs['c'][i],
                ohlcvs['v'][i],
            ]);
        }
        return result;
    }

    convertOHLCVToTradingView (ohlcvs) {
        let result = {
            't': [],
            'o': [],
            'h': [],
            'l': [],
            'c': [],
            'v': [],
        };
        for (let i = 0; i < ohlcvs.length; i++) {
            result['t'].push (parseInt (ohlcvs[i][0] / 1000));
            result['o'].push (ohlcvs[i][1]);
            result['h'].push (ohlcvs[i][2]);
            result['l'].push (ohlcvs[i][3]);
            result['c'].push (ohlcvs[i][4]);
            result['v'].push (ohlcvs[i][5]);
        }
        return result;
    }

    fetchTickers (symbols = undefined, params = {}) {
        throw new NotSupported (this.id + ' fetchTickers not supported yet')
    }

    purgeCachedOrders (before) {
        const orders = Object
            .values (this.orders)
            .filter (order =>
                (order.status === 'open') ||
                (order.timestamp >= before))
        this.orders = indexBy (orders, 'id')
        return this.orders
    }

    fetchOrder (id, symbol = undefined, params = {}) {
        throw new NotSupported (this.id + ' fetchOrder not supported yet');
    }

    fetchOrders (symbol = undefined, since = undefined, limit = undefined, params = {}) {
        throw new NotSupported (this.id + ' fetchOrders not supported yet');
    }

    fetchOpenOrders (symbol = undefined, since = undefined, limit = undefined, params = {}) {
        throw new NotSupported (this.id + ' fetchOpenOrders not supported yet');
    }

    fetchClosedOrders (symbol = undefined, since = undefined, limit = undefined, params = {}) {
        throw new NotSupported (this.id + ' fetchClosedOrders not supported yet');
    }

    fetchMyTrades (symbol = undefined, since = undefined, limit = undefined, params = {}) {
        throw new NotSupported (this.id + ' fetchMyTrades not supported yet');
    }

    fetchTransactions (symbol = undefined, since = undefined, limit = undefined, params = {}) {
        throw new NotSupported (this.id + ' fetchTransactions not supported yet');
    }

    fetchDeposits (symbol = undefined, since = undefined, limit = undefined, params = {}) {
        throw new NotSupported (this.id + ' fetchDeposits not supported yet');
    }

    fetchWithdrawals (symbol = undefined, since = undefined, limit = undefined, params = {}) {
        throw new NotSupported (this.id + ' fetchWithdrawals not supported yet');
    }

    fetchCurrencies (params = {}) {
        // markets are returned as a list
        // currencies are returned as a dict
        // this is for historical reasons
        // and may be changed for consistency later
        return new Promise ((resolve, reject) => resolve (this.currencies));
    }

    fetchMarkets (params = {}) {
        // markets are returned as a list
        // currencies are returned as a dict
        // this is for historical reasons
        // and may be changed for consistency later
        return new Promise ((resolve, reject) => resolve (Object.values (this.markets)))
    }

    async fetchOrderStatus (id, symbol = undefined, params = {}) {
        let order = await this.fetchOrder (id, symbol, params);
        return order['status'];
    }

    account () {
        return {
            'free': 0.0,
            'used': 0.0,
            'total': 0.0,
        }
    }

    commonCurrencyCode (currency) {
        if (!this.substituteCommonCurrencyCodes)
            return currency
        return this.safeString (this.commonCurrencies, currency, currency)
    }

    currencyId (commonCode) {

        if (this.currencies === undefined) {
            throw new ExchangeError (this.id + ' currencies not loaded')
        }

        if (commonCode in this.currencies) {
            return this.currencies[commonCode]['id'];
        }

        let currencyIds = {}
        let distinct = Object.keys (this.commonCurrencies)
        for (let i = 0; i < distinct.length; i++) {
            let k = distinct[i]
            currencyIds[this.commonCurrencies[k]] = k
        }

        return this.safeString (currencyIds, commonCode, commonCode)
    }

    currency (code) {

        if (this.currencies === undefined)
            throw new ExchangeError (this.id + ' currencies not loaded')

        if ((typeof code === 'string') && (code in this.currencies))
            return this.currencies[code]

        throw new ExchangeError (this.id + ' does not have currency code ' + code)
    }

    findMarket (string) {

        if (this.markets === undefined)
            throw new ExchangeError (this.id + ' markets not loaded')

        if (typeof string === 'string') {

            if (string in this.markets_by_id)
                return this.markets_by_id[string]

            if (string in this.markets)
                return this.markets[string]
        }

        return string
    }

    findSymbol (string, market = undefined) {

        if (market === undefined)
            market = this.findMarket (string)

        if (typeof market === 'object')
            return market['symbol']

        return string
    }

    market (symbol) {

        if (this.markets === undefined)
            throw new ExchangeError (this.id + ' markets not loaded')

        if ((typeof symbol === 'string') && (symbol in this.markets))
            return this.markets[symbol]

        throw new ExchangeError (this.id + ' does not have market symbol ' + symbol)
    }

    marketId (symbol) {
        let market = this.market (symbol)
        return (market !== undefined ? market['id'] : symbol)
    }

    marketIds (symbols) {
        return symbols.map (symbol => this.marketId (symbol));
    }

    symbol (symbol) {
        return this.market (symbol).symbol || symbol
    }

    extractParams (string) {
        let re = /{([\w-]+)}/g
        let matches = []
        let match = re.exec (string)
        while (match) {
            matches.push (match[1])
            match = re.exec (string)
        }
        return matches
    }

    implodeParams (string, params) {
        for (let property in params)
            string = string.replace ('{' + property + '}', params[property])
        return string
    }

    url (path, params = {}) {
        let result = this.implodeParams (path, params);
        let query = this.omit (params, this.extractParams (path))
        if (Object.keys (query).length)
            result += '?' + this.urlencode (query)
        return result
    }

    parseBidAsk (bidask, priceKey = 0, amountKey = 1) {
        let price = parseFloat (bidask[priceKey])
        let amount = parseFloat (bidask[amountKey])
        return [ price, amount ]
    }

    parseBidsAsks (bidasks, priceKey = 0, amountKey = 1) {
        return Object.values (bidasks || []).map (bidask => this.parseBidAsk (bidask, priceKey, amountKey))
    }

    async fetchL2OrderBook (symbol, limit = undefined, params = {}) {
        let orderbook = await this.fetchOrderBook (symbol, limit, params)
        return extend (orderbook, {
            'bids': sortBy (aggregate (orderbook.bids), 0, true),
            'asks': sortBy (aggregate (orderbook.asks), 0),
        })
    }

    parseOrderBook (orderbook, timestamp = undefined, bidsKey = 'bids', asksKey = 'asks', priceKey = 0, amountKey = 1) {
        return {
            'bids': sortBy ((bidsKey in orderbook) ? this.parseBidsAsks (orderbook[bidsKey], priceKey, amountKey) : [], 0, true),
            'asks': sortBy ((asksKey in orderbook) ? this.parseBidsAsks (orderbook[asksKey], priceKey, amountKey) : [], 0),
            'timestamp': timestamp,
            'datetime': this.iso8601 (timestamp),
            'nonce': undefined,
        }
    }

    getCurrencyUsedOnOpenOrders (currency) {
        return Object.values (this.orders).filter (order => (order['status'] === 'open')).reduce ((total, order) => {
            let symbol = order['symbol'];
            let market = this.markets[symbol];
            let remaining = order['remaining']
            if (currency === market['base'] && order['side'] === 'sell') {
                return total + remaining
            } else if (currency === market['quote'] && order['side'] === 'buy') {
                return total + (order['price'] * remaining)
            } else {
                return total
            }
        }, 0)
    }

    parseBalance (balance) {

        const currencies = Object.keys (this.omit (balance, 'info'));

        currencies.forEach ((currency) => {

            if (balance[currency].free !== undefined && balance[currency].used === undefined) {
                // exchange reports only 'free' balance -> try to derive 'used' funds from open orders cache

                if (this.dontGetUsedBalanceFromStaleCache && ('open_orders' in balance['info'])) {
                    // liqui exchange reports number of open orders with balance response
                    // use it to validate the cache
                    const exchangeOrdersCount = balance['info']['open_orders'];
                    const cachedOrdersCount = Object.values (this.orders).filter (order => (order['status'] === 'open')).length;
                    if (cachedOrdersCount === exchangeOrdersCount) {
                        balance[currency].used = this.getCurrencyUsedOnOpenOrders (currency)
                        balance[currency].total = (balance[currency].used || 0) + (balance[currency].free || 0)
                    }
                } else {
                    balance[currency].used = this.getCurrencyUsedOnOpenOrders (currency)
                    balance[currency].total = (balance[currency].used || 0) + (balance[currency].free || 0)
                }
            }

            [ 'free', 'used', 'total' ].forEach ((account) => {
                balance[account] = balance[account] || {}
                balance[account][currency] = balance[currency][account]
            })
        })

        return balance
    }

    async fetchPartialBalance (part, params = {}) {
        let balance = await this.fetchBalance (params)
        return balance[part]
    }

    fetchFreeBalance (params = {}) {
        return this.fetchPartialBalance ('free', params)
    }

    fetchUsedBalance (params = {}) {
        return this.fetchPartialBalance ('used', params)
    }

    fetchTotalBalance (params = {}) {
        return this.fetchPartialBalance ('total', params)
    }

    async fetchTradingFees (params = {}) {
        throw new NotSupported (this.id + ' fetchTradingFees not supported yet')
    }

    async fetchTradingFee (symbol, params = {}) {
        if (!this.has['fetchTradingFees']) {
            throw new NotSupported (this.id + ' fetchTradingFee not supported yet')
        }
        return await this.fetchTradingFees (params)
    }

    async loadTradingLimits (symbols = undefined, reload = false, params = {}) {
        if (this.has['fetchTradingLimits']) {
            if (reload || !('limitsLoaded' in this.options)) {
                let response = await this.fetchTradingLimits (symbols);
                for (let i = 0; i < symbols.length; i++) {
                    let symbol = symbols[i];
                    this.markets[symbol] = this.deepExtend (this.markets[symbol], response[symbol]);
                }
                this.options['limitsLoaded'] = this.milliseconds ();
            }
        }
        return this.markets;
    }

    filterBySinceLimit (array, since = undefined, limit = undefined) {
        if (since !== undefined && since !== null)
            array = array.filter (entry => entry.timestamp >= since)
        if (limit !== undefined && limit !== null)
            array = array.slice (0, limit)
        return array
    }

    filterByValueSinceLimit (array, field, value = undefined, since = undefined, limit = undefined) {

        const valueIsDefined = value !== undefined && value !== null
        const sinceIsDefined = since !== undefined && since !== null

        // single-pass filter for both symbol and since
        if (valueIsDefined || sinceIsDefined)
            array = Object.values (array).filter (entry =>
                ((valueIsDefined ? (entry[field] === value)   : true) &&
                 (sinceIsDefined ? (entry.timestamp >= since) : true)))

        if (limit !== undefined && limit !== null)
            array = Object.values (array).slice (0, limit)

        return array
    }

    filterBySymbolSinceLimit (array, symbol = undefined, since = undefined, limit = undefined) {
        return this.filterByValueSinceLimit (array, 'symbol', symbol, since, limit)
    }

    filterByCurrencySinceLimit (array, code = undefined, since = undefined, limit = undefined) {
        return this.filterByValueSinceLimit (array, 'currency', code, since, limit)
    }

    filterByArray (objects, key, values = undefined, indexed = true) {

        objects = Object.values (objects)

        // return all of them if no values were passed
        if (values === undefined || values === null)
            return indexed ? indexBy (objects, key) : objects

        let result = []
        for (let i = 0; i < objects.length; i++) {
            if (values.includes (objects[i][key]))
                result.push (objects[i])
        }

        return indexed ? indexBy (result, key) : result
    }

    parseTrades (trades, market = undefined, since = undefined, limit = undefined) {
        // this code is commented out temporarily to catch for exchange-specific errors
        // if (!this.isArray (trades)) {
        //     throw new ExchangeError (this.id + ' parseTrades expected an array in the trades argument, but got ' + typeof trades);
        // }
        let result = Object.values (trades || []).map (trade => this.parseTrade (trade, market))
        result = sortBy (result, 'timestamp')
        let symbol = (market !== undefined) ? market['symbol'] : undefined
        return this.filterBySymbolSinceLimit (result, symbol, since, limit)
    }

    parseTransactions (transactions, currency = undefined, since = undefined, limit = undefined, params = {}) {
        // this code is commented out temporarily to catch for exchange-specific errors
        // if (!this.isArray (transactions)) {
        //     throw new ExchangeError (this.id + ' parseTransactions expected an array in the transactions argument, but got ' + typeof transactions);
        // }
        let result = Object.values (transactions || []).map (transaction => this.extend (this.parseTransaction (transaction, currency), params))
        result = this.sortBy (result, 'timestamp');
        let code = (currency !== undefined) ? currency['code'] : undefined;
        return this.filterByCurrencySinceLimit (result, code, since, limit);
    }

    parseLedger (data, currency = undefined, since = undefined, limit = undefined) {
        let result = [];
        let array = Object.values (data || []);
        for (let i = 0; i < array.length; i++) {
            result.push (this.parseLedgerEntry (array[i], currency));
        }
        result = this.sortBy (result, 'timestamp');
        let code = (currency !== undefined) ? currency['code'] : undefined;
        return this.filterByCurrencySinceLimit (result, code, since, limit);
    }

    parseOrders (orders, market = undefined, since = undefined, limit = undefined, params = {}) {
        // this code is commented out temporarily to catch for exchange-specific errors
        // if (!this.isArray (orders)) {
        //     throw new ExchangeError (this.id + ' parseOrders expected an array in the orders argument, but got ' + typeof orders);
        // }
        let result = Object.values (orders).map (order => this.extend (this.parseOrder (order, market), params))
        result = sortBy (result, 'timestamp')
        let symbol = (market !== undefined) ? market['symbol'] : undefined
        return this.filterBySymbolSinceLimit (result, symbol, since, limit)
    }

    safeCurrencyCode (data, key, currency = undefined) {
        let code = undefined;
        let currencyId = this.safeString (data, key);
        if (currencyId in this.currencies_by_id) {
            currency = this.currencies_by_id[currencyId];
        } else {
            code = this.commonCurrencyCode (currencyId);
        }
        if (currency !== undefined) {
            code = currency['code'];
        }
        return code;
    }

    filterBySymbol (array, symbol = undefined) {
        return ((symbol !== undefined) ? array.filter (entry => entry.symbol === symbol) : array)
    }

    parseOHLCV (ohlcv, market = undefined, timeframe = '1m', since = undefined, limit = undefined) {
        return Array.isArray (ohlcv) ? ohlcv.slice (0, 6) : ohlcv
    }

    parseOHLCVs (ohlcvs, market = undefined, timeframe = '1m', since = undefined, limit = undefined) {
        // this code is commented out temporarily to catch for exchange-specific errors
        // if (!this.isArray (ohlcvs)) {
        //     throw new ExchangeError (this.id + ' parseOHLCVs expected an array in the ohlcvs argument, but got ' + typeof ohlcvs);
        // }
        ohlcvs = Object.values (ohlcvs || [])
        let result = []
        for (let i = 0; i < ohlcvs.length; i++) {
            if (limit && (result.length >= limit))
                break;
            let ohlcv = this.parseOHLCV (ohlcvs[i], market, timeframe, since, limit)
            if (since && (ohlcv[0] < since))
                continue
            result.push (ohlcv)
        }
        return this.sortBy (result, 0)
    }

    editLimitBuyOrder (id, symbol, ...args) {
        return this.editLimitOrder (id, symbol, 'buy', ...args)
    }

    editLimitSellOrder (id, symbol, ...args) {
        return this.editLimitOrder (id, symbol, 'sell', ...args)
    }

    editLimitOrder (id, symbol, ...args) {
        return this.editOrder (id, symbol, 'limit', ...args)
    }

    async editOrder (id, symbol, ...args) {
        if (!this.enableRateLimit)
            throw new ExchangeError (this.id + ' editOrder() requires enableRateLimit = true')
        await this.cancelOrder (id, symbol);
        return this.createOrder (symbol, ...args)
    }

    createLimitOrder (symbol, ...args) {
        return this.createOrder (symbol, 'limit', ...args)
    }

    createMarketOrder (symbol, ...args) {
        return this.createOrder (symbol, 'market', ...args)
    }

    createLimitBuyOrder (symbol, ...args) {
        return this.createOrder  (symbol, 'limit', 'buy', ...args)
    }

    createLimitSellOrder (symbol, ...args) {
        return this.createOrder (symbol, 'limit', 'sell', ...args)
    }

    createMarketBuyOrder (symbol, amount, params = {}) {
        return this.createOrder (symbol, 'market', 'buy', amount, undefined, params)
    }

    createMarketSellOrder (symbol, amount, params = {}) {
        return this.createOrder (symbol, 'market', 'sell', amount, undefined, params)
    }

    costToPrecision (symbol, cost) {
        return decimalToPrecision (cost, ROUND, this.markets[symbol].precision.price, this.precisionMode)
    }

    priceToPrecision (symbol, price) {
        return decimalToPrecision (price, ROUND, this.markets[symbol].precision.price, this.precisionMode)
    }

    amountToPrecision (symbol, amount) {
        return decimalToPrecision (amount, TRUNCATE, this.markets[symbol].precision.amount, this.precisionMode)
    }

    feeToPrecision (symbol, fee) {
        return decimalToPrecision (fee, ROUND, this.markets[symbol].precision.price, this.precisionMode)
    }

    currencyToPrecision (currency, fee) {
        return this.decimalToPrecision (fee, ROUND, this.currencies[currency]['precision'], this.precisionMode);
    }

    calculateFee (symbol, type, side, amount, price, takerOrMaker = 'taker', params = {}) {
        let market = this.markets[symbol]
        let rate = market[takerOrMaker]
        let cost = parseFloat (this.costToPrecision (symbol, amount * price))
        return {
            'type': takerOrMaker,
            'currency': market['quote'],
            'rate': rate,
            'cost': parseFloat (this.feeToPrecision (symbol, rate * cost)),
        }
    }

    mdy (timestamp, infix = '-') {
        infix = infix || ''
        let date = new Date (timestamp)
        let Y = date.getUTCFullYear ().toString ()
        let m = date.getUTCMonth () + 1
        let d = date.getUTCDate ()
        m = m < 10 ? ('0' + m) : m.toString ()
        d = d < 10 ? ('0' + d) : d.toString ()
        return m + infix + d + infix + Y
    }

    ymd (timestamp, infix = '-') {
        infix = infix || ''
        let date = new Date (timestamp)
        let Y = date.getUTCFullYear ().toString ()
        let m = date.getUTCMonth () + 1
        let d = date.getUTCDate ()
        m = m < 10 ? ('0' + m) : m.toString ()
        d = d < 10 ? ('0' + d) : d.toString ()
        return Y + infix + m + infix + d
    }

    ymdhms (timestamp, infix = ' ') {
        let date = new Date (timestamp)
        let Y = date.getUTCFullYear ()
        let m = date.getUTCMonth () + 1
        let d = date.getUTCDate ()
        let H = date.getUTCHours ()
        let M = date.getUTCMinutes ()
        let S = date.getUTCSeconds ()
        m = m < 10 ? ('0' + m) : m
        d = d < 10 ? ('0' + d) : d
        H = H < 10 ? ('0' + H) : H
        M = M < 10 ? ('0' + M) : M
        S = S < 10 ? ('0' + S) : S
        return Y + '-' + m + '-' + d + infix + H + ':' + M + ':' + S
    }

    // ------------------------------------------------------------------------
    // web3 / 0x methods

    static hasWeb3 () {
        return Web3 && ethUtil && ethAbi && BigNumber
    }

    checkRequiredDependencies () {
        if (!Exchange.hasWeb3 ()) {
            throw new ExchangeError ('The following npm modules are required:\nnpm install web3 ethereumjs-util ethereumjs-abi bignumber.js --no-save');
        }
    }

    ethDecimals (unit = 'ether') {
        const units = {
            'wei': 0,          // 1
            'kwei': 3,         // 1000
            'babbage': 3,      // 1000
            'femtoether': 3,   // 1000
            'mwei': 6,         // 1000000
            'lovelace': 6,     // 1000000
            'picoether': 6,    // 1000000
            'gwei': 9,         // 1000000000
            'shannon': 9,      // 1000000000
            'nanoether': 9,    // 1000000000
            'nano': 9,         // 1000000000
            'szabo': 12,       // 1000000000000
            'microether': 12,  // 1000000000000
            'micro': 12,       // 1000000000000
            'finney': 15,      // 1000000000000000
            'milliether': 15,  // 1000000000000000
            'milli': 15,       // 1000000000000000
            'ether': 18,       // 1000000000000000000
            'kether': 21,      // 1000000000000000000000
            'grand': 21,       // 1000000000000000000000
            'mether': 24,      // 1000000000000000000000000
            'gether': 27,      // 1000000000000000000000000000
            'tether': 30,      // 1000000000000000000000000000000
        }
        return this.safeValue (units, unit)
    }

    ethUnit (decimals = 18) {
        const units = {
            0: 'wei',      // 1000000000000000000
            3: 'kwei',     // 1000000000000000
            6: 'mwei',     // 1000000000000
            9: 'gwei',     // 1000000000
            12: 'szabo',   // 1000000
            15: 'finney',  // 1000
            18: 'ether',   // 1
            21: 'kether',  // 0.001
            24: 'mether',  // 0.000001
            27: 'gether',  // 0.000000001
            30: 'tether',  // 0.000000000001
        }
        return this.safeValue (units, decimals)
    }

    fromWei (amount, unit = 'ether', decimals = 18) {
        if (amount === undefined) {
            return amount
        }
        if (decimals !== 18) {
            amount = new BigNumber (amount).times (new BigNumber (10 ** (18 - decimals))).toFixed ()
        } else {
            amount = new BigNumber (amount).toFixed ()
        }
        return parseFloat (this.web3.utils.fromWei (amount, unit))
    }

    toWei (amount, unit = 'ether', decimals = 18) {
        if (amount === undefined) {
            return amount
        }
        if (decimals !== 18) {
            amount = new BigNumber (this.numberToString (amount)).div (new BigNumber (10 ** (18 - decimals))).toFixed ()
        } else {
            amount = this.numberToString (amount)
        }
        return this.web3.utils.toWei (amount, unit)
    }

    decryptAccountFromJson (json, password) {
        return this.decryptAccount ((typeof json === 'string') ? JSON.parse (json) : json, password)
    }

    decryptAccount (key, password) {
        return this.web3.eth.accounts.decrypt (key, password)
    }

    decryptAccountFromPrivateKey (privateKey) {
        return this.web3.eth.accounts.privateKeyToAccount (privateKey)
    }

    soliditySha3 (array) {
        const values = this.solidityValues (array);
        const types = this.solidityTypes (values);
        return '0x' +  ethAbi.soliditySHA3 (types, values).toString ('hex')
    }

    soliditySha256 (array) {
        const values = this.solidityValues (array);
        const types = this.solidityTypes (values);
        return '0x' +  ethAbi.soliditySHA256 (types, values).toString ('hex')
    }

    solidityTypes (array) {
        return array.map (value => (this.web3.utils.isAddress (value) ? 'address' : 'uint256'))
    }

    solidityValues (array) {
        return array.map (value => (this.web3.utils.isAddress (value) ? value : (new BigNumber (value).toFixed ())))
    }

    getZeroExOrderHash (order) {
        return this.soliditySha3 ([
            order['exchangeContractAddress'], // address
            order['maker'], // address
            order['taker'], // address
            order['makerTokenAddress'], // address
            order['takerTokenAddress'], // address
            order['feeRecipient'], // address
            order['makerTokenAmount'], // uint256
            order['takerTokenAmount'], // uint256
            order['makerFee'], // uint256
            order['takerFee'], // uint256
            order['expirationUnixTimestampSec'], // uint256
            order['salt'], // uint256
        ]);
    }

    getZeroExOrderHashV2 (order) {
        // https://github.com/0xProject/0x-monorepo/blob/development/python-packages/order_utils/src/zero_ex/order_utils/__init__.py
        const addressPadding = '000000000000000000000000';
        const header = '1901';
        const domainStructHeader = '91ab3d17e3a50a9d89e63fd30b92be7f5336b03b287bb946787a83a9d62a2766f0f24618f4c4be1e62e026fb039a20ef96f4495294817d1027ffaa6d1f70e61ead7c5bef027816a800da1736444fb58a807ef4c9603b7848673f7e3a68eb14a5';
        const orderSchemaHash = '770501f88a26ede5c04a20ef877969e961eb11fc13b78aaf414b633da0d4f86f';

        const domainStructHash = ethAbi.soliditySHA3 (
            [
                'bytes',
                'bytes',
                'address'
            ],
            [
                Buffer.from (domainStructHeader, 'hex'),
                Buffer.from (addressPadding, 'hex'),
                order['exchangeAddress']
            ]
        );
        const orderStructHash = ethAbi.soliditySHA3 (
            [
                'bytes',
                'bytes',
                'address',
                'bytes',
                'address',
                'bytes',
                'address',
                'bytes',
                'address',
                'uint256',
                'uint256',
                'uint256',
                'uint256',
                'uint256',
                'uint256',
                'string',
                'string'
            ],
            [
                Buffer.from (orderSchemaHash, 'hex'),
                Buffer.from (addressPadding, 'hex'),
                order['makerAddress'],
                Buffer.from (addressPadding, 'hex'),
                order['takerAddress'],
                Buffer.from (addressPadding, 'hex'),
                order['feeRecipientAddress'],
                Buffer.from (addressPadding, 'hex'),
                order['senderAddress'],
                order['makerAssetAmount'],
                order['takerAssetAmount'],
                order['makerFee'],
                order['takerFee'],
                order['expirationTimeSeconds'],
                order['salt'],
                ethUtil.keccak (Buffer.from (order['makerAssetData'].slice(2), 'hex')),
                ethUtil.keccak (Buffer.from (order['takerAssetData'].slice(2), 'hex')),
            ]
        );

        return '0x' + ethUtil.keccak (
            Buffer.concat ([
                Buffer.from (header, 'hex'),
                domainStructHash,
                orderStructHash
            ])
        ).toString ('hex');
    }

    signZeroExOrder (order, privateKey) {
        const orderHash = this.getZeroExOrderHash (order);
        const signature = this.signMessage (orderHash, privateKey);
        return this.extend (order, {
            'orderHash': orderHash,
            'ecSignature': signature, // todo fix v if needed
        })
    }

    signZeroExOrderV2 (order, privateKey) {
        const orderHash = this.getZeroExOrderHashV2 (order);
        const signature = this.signMessage (orderHash, privateKey);
        return this.extend (order, {
            'orderHash': orderHash,
            'signature': this.convertECSignatureToSignatureHex(signature),
        })
    }

    convertECSignatureToSignatureHex (signature) {
        // https://github.com/0xProject/0x-monorepo/blob/development/packages/order-utils/src/signature_utils.ts
        let v = signature.v;
        if (v !== 27 && v !== 28) {
            v = v + 27;
        }
        const signatureBuffer = Buffer.concat ([
            ethUtil.toBuffer (v),
            ethUtil.toBuffer (signature.r),
            ethUtil.toBuffer (signature.s)
        ])
        return '0x' + signatureBuffer.toString ('hex') + '03';
    }

    hashMessage (message) {
        return this.web3.eth.accounts.hashMessage (message)
    }

    // works with Node only
    signHash (hash, privateKey) {
        const signature = ethUtil.ecsign (Buffer.from (hash.slice (-64), 'hex'), Buffer.from (privateKey.slice (-64), 'hex'))
        return {
            v: signature.v, // integer
            r: '0x' + signature.r.toString ('hex'), // '0x'-prefixed hex string
            s: '0x' + signature.s.toString ('hex'), // '0x'-prefixed hex string
        }
    }

    signMessage (message, privateKey) {
        //
        // The following comment is related to MetaMask, we use the upper type of signature prefix:
        //
        // z.ecSignOrderHashAsync ('0xcfdb0a485324ff37699b4c8557f6858f25916fc6fce5993b32fe018aea510b9f',
        //                         '0x731fc101bbe102221c91c31ed0489f1ddfc439a3', {
        //                              prefixType: 'ETH_SIGN',
        //                              shouldAddPrefixBeforeCallingEthSign: true
        //                          }).then ((e, r) => console.log (e,r))
        //
        //     {                            ↓
        //         v: 28,
        //         r: "0xea7a68268b47c48d5d7a4c900e6f9af0015bf70951b3db2f1d835c5d544aaec2",
        //         s: "0x5d1db2a060c955c1fde4c967237b995c2361097405407b33c6046c8aeb3ccbdf"
        //     }
        //
        // --------------------------------------------------------------------
        //
        // z.ecSignOrderHashAsync ('0xcfdb0a485324ff37699b4c8557f6858f25916fc6fce5993b32fe018aea510b9f',
        //                         '0x731fc101bbe102221c91c31ed0489f1ddfc439a3', {
        //                              prefixType: 'NONE',
        //                              shouldAddPrefixBeforeCallingEthSign: true
        //                          }).then ((e, r) => console.log (e,r))
        //
        //     {                            ↓
        //         v: 27,
        //         r: "0xc8c710022c57de4f529d448e9b40517dd9bfb49ff1eb245f5856664b865d14a6",
        //         s: "0x0740bb21f4f094fbbdbafa903bb8f057f82e0c6e4fe65d19a1daed4ed97cd394"
        //     }
        //
        const signature = this.decryptAccountFromPrivateKey (privateKey).sign (message, privateKey.slice (-64))
        return {
            v: parseInt (signature.v.slice (2), 16), // integer
            r: signature.r, // '0x'-prefixed hex string
            s: signature.s, // '0x'-prefixed hex string
        }
    }

    signMessage2 (message, privateKey) {
        // an alternative to signMessage using ethUtil (ethereumjs-util) instead of web3
        return this.signHash (this.hashMessage (message), privateKey.slice (-64))
    }

    oath () {
        if (typeof this.twofa !== 'undefined') {
            return this.totp (this.twofa)
        } else {
            throw new ExchangeError (this.id + ' this.twofa has not been set')
        }
    }
}<|MERGE_RESOLUTION|>--- conflicted
+++ resolved
@@ -463,11 +463,6 @@
 
     setSandboxMode (enabled) {
         if (!!enabled) {
-<<<<<<< HEAD
-            if (this.urls['test']) {
-                this.urls['api_backup'] = `${this.urls['api']}`
-                this.urls['api'] = `${this.urls['test']}`
-=======
             if ('test' in this.urls) {
                 if (typeof this.urls['api'] === 'string') {
                     this.urls['api_backup'] = this.urls['api']
@@ -476,20 +471,15 @@
                     this.urls['api_backup'] = clone (this.urls['api'])
                     this.urls['api'] = clone (this.urls['test'])
                 }
->>>>>>> cd04ccc4
             } else {
                 throw new NotSupported (this.id + ' does not have a sandbox URL')
             }
         } else if ('api_backup' in this.urls) {
-<<<<<<< HEAD
-            this.urls['api'] = `${this.urls['api_backup'])}`
-=======
             if (typeof this.urls['api'] === 'string') {
                 this.urls['api'] = this.urls['api_backup']
             } else {
                 this.urls['api'] = clone (this.urls['api_backup'])
             }
->>>>>>> cd04ccc4
         }
     }
 
