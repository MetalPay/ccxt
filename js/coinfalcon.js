'use strict';

//  ---------------------------------------------------------------------------

const Exchange = require ('./base/Exchange');
const { ExchangeError, AuthenticationError, DDoSProtection } = require ('./base/errors');

//  ---------------------------------------------------------------------------

module.exports = class coinfalcon extends Exchange {
    describe () {
        return this.deepExtend (super.describe (), {
            'id': 'coinfalcon',
            'name': 'CoinFalcon',
            'countries': [ 'GB' ],
            'rateLimit': 1000,
            'version': 'v1',
            'has': {
                'fetchTickers': true,
                'fetchOpenOrders': true,
            },
            'urls': {
                'logo': 'https://user-images.githubusercontent.com/1294454/41822275-ed982188-77f5-11e8-92bb-496bcd14ca52.jpg',
                'api': 'https://coinfalcon.com',
                'www': 'https://coinfalcon.com',
                'doc': 'https://docs.coinfalcon.com',
                'fees': 'https://coinfalcon.com/fees',
                'referral': 'https://coinfalcon.com/?ref=CFJSVGTUPASB',
            },
            'api': {
                'public': {
                    'get': [
                        'markets',
                        'markets/{market}/orders',
                        'markets/{market}/trades',
                    ],
                },
                'private': {
                    'get': [
                        'user/accounts',
                        'user/orders',
                        'user/orders/{id}',
                        'user/trades',
                    ],
                    'post': [
                        'user/orders',
                    ],
                    'delete': [
                        'user/orders/{id}',
                    ],
                },
            },
            'fees': {
                'trading': {
                    'tierBased': true,
                    'maker': 0.0,
                    'taker': 0.002, // tiered fee starts at 0.2%
                },
            },
            'precision': {
                'amount': 8,
                'price': 8,
            },
        });
    }

    async fetchMarkets () {
        let response = await this.publicGetMarkets ();
        let markets = response['data'];
        let result = [];
        for (let i = 0; i < markets.length; i++) {
            let market = markets[i];
            let [ baseId, quoteId ] = market['name'].split ('-');
            let base = this.commonCurrencyCode (baseId);
            let quote = this.commonCurrencyCode (quoteId);
            let symbol = base + '/' + quote;
            let precision = {
                'amount': this.safeInteger (market, 'size_precision'),
                'price': this.safeInteger (market, 'price_precision'),
            };
            result.push ({
                'id': market['name'],
                'symbol': symbol,
                'base': base,
                'quote': quote,
                'baseId': baseId,
                'quoteId': quoteId,
                'active': true,
                'precision': precision,
                'limits': {
                    'amount': {
                        'min': Math.pow (10, -precision['amount']),
                        'max': undefined,
                    },
                    'price': {
                        'min': Math.pow (10, -precision['price']),
                        'max': undefined,
                    },
                    'cost': {
                        'min': undefined,
                        'max': undefined,
                    },
                },
                'info': market,
            });
        }
        return result;
    }

    parseTicker (ticker, market = undefined) {
        if (market === undefined) {
<<<<<<< HEAD
            let marketId = ticker['name'];
            market = this.marketsById[marketId];
=======
            let marketId = this.safeString (ticker, 'name');
            market = this.safeValue (this.markets_by_id, marketId, market);
        }
        let symbol = undefined;
        if (market !== undefined) {
            symbol = market['symbol'];
>>>>>>> 77cffd12
        }
        let timestamp = this.milliseconds ();
        let last = parseFloat (ticker['last_price']);
        return {
            'symbol': symbol,
            'timestamp': timestamp,
            'datetime': this.iso8601 (timestamp),
            'high': undefined,
            'low': undefined,
            'bid': undefined,
            'bidVolume': undefined,
            'ask': undefined,
            'askVolume': undefined,
            'vwap': undefined,
            'open': undefined,
            'close': last,
            'last': last,
            'previousClose': undefined,
            'change': parseFloat (ticker['change_in_24h']),
            'percentage': undefined,
            'average': undefined,
            'baseVolume': parseFloat (ticker['volume']),
            'quoteVolume': undefined,
            'info': ticker,
        };
    }

    async fetchTicker (symbol, params = {}) {
        await this.loadMarkets ();
        let tickers = await this.fetchTickers (params);
        return tickers[symbol];
    }

    async fetchTickers (symbols = undefined, params = {}) {
        let response = await this.publicGetMarkets ();
        let tickers = response['data'];
        let result = {};
        for (let i = 0; i < tickers.length; i++) {
            let ticker = this.parseTicker (tickers[i]);
            let symbol = ticker['symbol'];
            result[symbol] = ticker;
        }
        return result;
    }

    async fetchOrderBook (symbol, limit = undefined, params = {}) {
        await this.loadMarkets ();
        let response = await this.publicGetMarketsMarketOrders (this.extend ({
            'market': this.marketId (symbol),
            'level': '3',
        }, params));
        return this.parseOrderBook (response['data'], undefined, 'bids', 'asks', 'price', 'size');
    }

    parseTrade (trade, market = undefined) {
        let timestamp = this.parse8601 (trade['created_at']);
        let price = parseFloat (trade['price']);
        let amount = parseFloat (trade['size']);
        let symbol = market['symbol'];
        let cost = parseFloat (this.costToPrecision (symbol, price * amount));
        return {
            'info': trade,
            'timestamp': timestamp,
            'datetime': this.iso8601 (timestamp),
            'symbol': symbol,
            'id': undefined,
            'order': undefined,
            'type': undefined,
            'side': undefined,
            'price': price,
            'amount': amount,
            'cost': cost,
            'fee': undefined,
        };
    }

    async fetchTrades (symbol, since = undefined, limit = undefined, params = {}) {
        await this.loadMarkets ();
        let market = this.market (symbol);
        let request = {
            'market': market['id'],
        };
        if (since !== undefined) {
            request['since'] = this.iso8601 (since);
        }
        let response = await this.publicGetMarketsMarketTrades (this.extend (request, params));
        return this.parseTrades (response['data'], market, since, limit);
    }

    async fetchBalance (params = {}) {
        await this.loadMarkets ();
        let response = await this.privateGetUserAccounts (params);
        let result = { 'info': response };
        let balances = response['data'];
        for (let i = 0; i < balances.length; i++) {
            let balance = balances[i];
            let currencyId = this.safeString (balance, 'currency_code');
            let uppercase = currencyId.toUpperCase ();
            let code = this.commonCurrencyCode (uppercase);
            if (uppercase in this.currencies_by_id) {
                code = this.currencies_by_id[uppercase]['code'];
            }
            let account = {
                'free': parseFloat (balance['available_balance']),
                'used': parseFloat (balance['hold_balance']),
                'total': parseFloat (balance['balance']),
            };
            result[code] = account;
        }
        return this.parseBalance (result);
    }

    parseOrder (order, market = undefined) {
        if (market === undefined) {
            let marketId = this.safeString (order, 'market');
            if (marketId in this.markets_by_id)
                market = this.markets_by_id[marketId];
        }
        let symbol = undefined;
        if (market !== undefined) {
            symbol = market['symbol'];
        }
        let timestamp = this.parse8601 (order['created_at']);
        let price = this.safeFloat (order, 'price');
        let amount = this.safeFloat (order, 'size');
        let filled = this.safeFloat (order, 'size_filled');
        let remaining = parseFloat (this.amountToPrecision (symbol, amount - filled));
        let cost = parseFloat (this.priceToPrecision (symbol, amount * price));
        // pending, open, partially_filled, fullfilled, canceled
        let status = order['status'];
        if (status === 'fulfilled') {
            status = 'closed';
        } else if (status === 'canceled') {
            status = 'canceled';
        } else {
            status = 'open';
        }
        let type = order['operation_type'].split ('_');
        return {
            'id': this.safeString (order, 'id'),
            'datetime': this.iso8601 (timestamp),
            'timestamp': timestamp,
            'status': status,
            'symbol': symbol,
            'type': type[0],
            'side': order['order_type'],
            'price': price,
            'cost': cost,
            'amount': amount,
            'filled': filled,
            'remaining': remaining,
            'trades': undefined,
            'fee': undefined,
            'info': order,
        };
    }

    async createOrder (symbol, type, side, amount, price = undefined, params = {}) {
        await this.loadMarkets ();
        let market = this.market (symbol);
        // price/size must be string
        amount = this.amountToPrecision (symbol, amount);
        let request = {
            'market': market['id'],
            'size': amount,
            'order_type': side,
        };
        if (type === 'limit') {
            price = this.priceToPrecision (symbol, price);
            request['price'] = price.toString ();
        }
        request['operation_type'] = type + '_order';
        let response = await this.privatePostUserOrders (this.extend (request, params));
        let order = this.parseOrder (response['data'], market);
        let id = order['id'];
        this.orders[id] = order;
        return order;
    }

    async cancelOrder (id, symbol = undefined, params = {}) {
        await this.loadMarkets ();
        let response = await this.privateDeleteUserOrdersId (this.extend ({
            'id': id,
        }, params));
        let market = this.market (symbol);
        return this.parseOrder (response['data'], market);
    }

    async fetchOrder (id, symbol = undefined, params = {}) {
        await this.loadMarkets ();
        let response = await this.privateGetUserOrdersId (this.extend ({
            'id': id,
        }, params));
        return this.parseOrder (response['data']);
    }

    async fetchOpenOrders (symbol = undefined, since = undefined, limit = undefined, params = {}) {
        await this.loadMarkets ();
        let request = {};
        if (symbol !== undefined) {
            request['market'] = this.marketId (symbol);
        }
        if (since !== undefined) {
            request['since_time'] = this.iso8601 (this.milliseconds ());
        }
        // TODO: test status=all if it works for closed orders too
        let response = await this.privateGetUserOrders (this.extend (request, params));
        return this.parseOrders (response['data']);
    }

    nonce () {
        return this.milliseconds ();
    }

    sign (path, api = 'public', method = 'GET', params = {}, headers = undefined, body = undefined) {
        let request = '/' + 'api/' + this.version + '/' + this.implodeParams (path, params);
        let url = this.urls['api'] + request;
        let query = this.omit (params, this.extractParams (path));
        if (api === 'public') {
            if (Object.keys (query).length)
                url += '?' + this.urlencode (query);
        } else {
            this.checkRequiredCredentials ();
            if (method === 'GET') {
                if (Object.keys (query).length)
                    url += '?' + this.urlencode (query);
            } else {
                body = this.json (query);
            }
            let seconds = this.seconds ().toString ();
            let payload = [ seconds, method, request ].join ('|');
            if (body) {
                payload += '|' + body;
            }
            let signature = this.hmac (this.encode (payload), this.encode (this.secret));
            headers = {
                'CF-API-KEY': this.apiKey,
                'CF-API-TIMESTAMP': seconds,
                'CF-API-SIGNATURE': signature,
                'Content-Type': 'application/json',
            };
        }
        return { 'url': url, 'method': method, 'body': body, 'headers': headers };
    }

    handleErrors (code, reason, url, method, headers, body) {
        if (code < 400) {
            return;
        }
        let ErrorClass = this.safeValue ({
            '401': AuthenticationError,
            '429': DDoSProtection,
        }, code, ExchangeError);
        throw new ErrorClass (body);
    }
};<|MERGE_RESOLUTION|>--- conflicted
+++ resolved
@@ -109,17 +109,12 @@
 
     parseTicker (ticker, market = undefined) {
         if (market === undefined) {
-<<<<<<< HEAD
-            let marketId = ticker['name'];
-            market = this.marketsById[marketId];
-=======
             let marketId = this.safeString (ticker, 'name');
             market = this.safeValue (this.markets_by_id, marketId, market);
         }
         let symbol = undefined;
         if (market !== undefined) {
             symbol = market['symbol'];
->>>>>>> 77cffd12
         }
         let timestamp = this.milliseconds ();
         let last = parseFloat (ticker['last_price']);
