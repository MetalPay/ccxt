--- conflicted
+++ resolved
@@ -1,10 +1,6 @@
 {
   "name": "ccxt",
-<<<<<<< HEAD
-  "version": "1.14.232",
-=======
   "version": "1.14.234",
->>>>>>> 9b10c094
   "description": "A JavaScript / Python / PHP cryptocurrency trading library with support for 100+ exchanges",
   "main": "./ccxt.js",
   "unpkg": "build/ccxt.browser.js",
