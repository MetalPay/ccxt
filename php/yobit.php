--- conflicted
+++ resolved
@@ -191,8 +191,4 @@
         }
         return $response;
     }
-<<<<<<< HEAD
-}
-=======
-}
->>>>>>> a79cb3e8
+}